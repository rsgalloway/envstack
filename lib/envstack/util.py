#!/usr/bin/env python
#
# Copyright (c) 2024, Ryan Galloway (ryan@rsgalloway.com)
#
# Redistribution and use in source and binary forms, with or without
# modification, are permitted provided that the following conditions are met:
#
#  - Redistributions of source code must retain the above copyright notice,
#    this list of conditions and the following disclaimer.
#
#  - Redistributions in binary form must reproduce the above copyright notice,
#    this list of conditions and the following disclaimer in the documentation
#    and/or other materials provided with the distribution.
#
#  - Neither the name of the software nor the names of its contributors
#    may be used to endorse or promote products derived from this software
#    without specific prior written permission.
#
# THIS SOFTWARE IS PROVIDED BY THE COPYRIGHT HOLDERS AND CONTRIBUTORS "AS IS"
# AND ANY EXPRESS OR IMPLIED WARRANTIES, INCLUDING, BUT NOT LIMITED TO, THE
# IMPLIED WARRANTIES OF MERCHANTABILITY AND FITNESS FOR A PARTICULAR PURPOSE
# ARE DISCLAIMED. IN NO EVENT SHALL THE COPYRIGHT HOLDER OR CONTRIBUTORS BE
# LIABLE FOR ANY DIRECT, INDIRECT, INCIDENTAL, SPECIAL, EXEMPLARY, OR
# CONSEQUENTIAL DAMAGES (INCLUDING, BUT NOT LIMITED TO, PROCUREMENT OF
# SUBSTITUTE GOODS OR SERVICES; LOSS OF USE, DATA, OR PROFITS; OR BUSINESS
# INTERRUPTION) HOWEVER CAUSED AND ON ANY THEORY OF LIABILITY, WHETHER IN
# CONTRACT, STRICT LIABILITY, OR TORT (INCLUDING NEGLIGENCE OR OTHERWISE)
# ARISING IN ANY WAY OUT OF THE USE OF THIS SOFTWARE, EVEN IF ADVISED OF THE
# POSSIBILITY OF SUCH DAMAGE.
#

__doc__ = """
Contains common utility functions and classes.
"""

import glob
import os
import re
import sys
<<<<<<< HEAD
from collections import OrderedDict

from envstack import config
from envstack.exceptions import CyclicalReference
from envstack.node import Base64Node, EncryptedNode, FernetNode
=======
from ast import literal_eval
from collections import OrderedDict

import yaml

from envstack import config
from envstack.exceptions import CyclicalReference
>>>>>>> 09fca1da

# value for unresolvable variables
null = ""

# regular expression pattern for Bash-like variable expansion
variable_pattern = re.compile(
    r"\$\{([a-zA-Z_][a-zA-Z0-9_]*)(?::([=?])(\$\{[a-zA-Z_][a-zA-Z0-9_]*\}|[^}]*))?\}"
)


def clear_sys_path(var: str = "PYTHONPATH"):
    """
    Remove paths from sys.path that are in the given environment variable.

    :param var: The environment variable to remove paths from.
    """
    for path in get_paths_from_var(var):
        if path and path in sys.path:
            sys.path.remove(path)


def decode_value(value: str):
    """Returns a decoded value that's been encoded by a wrapper.

    Decoding encoded environments can be tricky. For example, it must account for path
    templates that include curly braces, e.g. path templates string like this must be
    preserved:

        '/path/with/{variable}'

    :param value: wrapper encoded env value.
    :returns: decoded value.
    """
    # TODO: find a better way to encode/decode wrapper envs
    return (
        str(value)
        .replace("'[", "[")
        .replace("]'", "]")
        .replace('"[', "[")
        .replace(']"', "]")
        .replace('"{"', "{'")
        .replace('"}"', "'}")
        .replace("'{'", "{'")
        .replace("'}'", "'}")
    )


def dedupe_list(lst: list):
    """
    Deduplicates a list while preserving the original order. Useful for
    deduplicating paths.

    :param lst: The list to deduplicate.
    :return: The deduplicated list.
    """
    return list(OrderedDict.fromkeys(lst))


def dict_diff(dict1: dict, dict2: dict):
    """
    Compare two dictionaries and return their differences.

    :param dict1: First dictionary.
    :param dict2: Second dictionary.
    :returns: diff dict: 'added', 'removed', 'changed', and 'unchanged'.
    """
    added = {k: dict2[k] for k in dict2 if k not in dict1}
    removed = {k: dict1[k] for k in dict1 if k not in dict2}
    changed = {
        k: (dict1[k], dict2[k]) for k in dict1 if k in dict2 and dict1[k] != dict2[k]
    }
    unchanged = {k: dict1[k] for k in dict1 if k in dict2 and dict1[k] == dict2[k]}

    return {
        "added": added,
        "removed": removed,
        "changed": changed,
        "unchanged": unchanged,
    }


def encode(env: dict):
    """Returns environment as a dict with str encoded key/values for passing to
    wrapper subprocesses.

    :param env: `Env` instance or os.environ.
    :param resolved: fully resolve values (default=True).
    :returns: dict with bytestring key/values.
    """
    c = lambda v: str(v)
    return dict((c(k), c(v)) for k, v in env.items())


def get_paths_from_var(
    var: str = "PYTHONPATH", pathsep: str = os.pathsep, reverse: bool = True
):
    """Returns a list of paths from a given pathsep separated environment
    variable.

    :param var: The environment variable to get paths from.
    :param pathsep: The path separator to use.
    :param reverse: Reverse the order of the paths.
    :returns: A list of paths.
    """

    paths = []
    value = os.environ.get(var)

    if value:
        paths = value.split(pathsep)

        if reverse:
            paths.reverse()

    return paths


def get_stack_name(name: str = config.DEFAULT_NAMESPACE):
    """
    Returns the stack name as a string. The stack name is always the last
    element in the stack list or the basename of the envstack file.

    :param name: The input name, can be a string, tuple, or list.
    :return: The stack name as a string.
    """
    if isinstance(name, (tuple, list)):
        name = str(name[-1]) if name else config.DEFAULT_NAMESPACE
    if isinstance(name, str):
        return os.path.splitext(os.path.basename(name))[0]
    else:
        raise ValueError("Invalid input type. Expected string, tuple, or list.")


def evaluate_modifiers(expression: str, environ: dict = os.environ):
    """
    Evaluates Bash-like variable expansion modifiers in a string, resolves
    custom node types, and evaluates lists and dictionaries.

    Supported modifiers:
    - values like "world" (no substitution)
    - ${VAR} for direct substitution (empty string if unset)
    - ${VAR:=default} to set and use a default value if unset
    - ${VAR:?error message} to raise an error if the variable is unset or null

    :param expression: The Bash-like string, e.g.,
        "${VAR:=default}/path", "${VAR}/path", or "${VAR:?error message}"
    :return: The resulting evaluated string with all substitutions applied.
    :raises CyclicalReference: If a cyclical reference is detected.
    :raises ValueError: If a variable is undefined and has the :? syntax with an
        error message.
    """

    def substitute_variable(match):
        """Substitute a variable match with its value."""
        var_name = match.group(1)
        operator = match.group(2)
        argument = match.group(3)
        override = os.getenv(var_name, null)
        value = str(environ.get(var_name, override))
        varstr = "${%s}" % var_name

        # check for self-referential values
        is_recursive = value and varstr in value

        # handle recursive references
        if is_recursive and override:
            value = value.replace(varstr, override)
        else:
            value = value.replace(varstr, "")

        if operator == "=":
            if override:
                value = override
            elif variable_pattern.search(value) or value is None:
                value = evaluate_modifiers(argument, environ)
            else:
                value = value or argument
        elif operator == "?":
            if not value:
                error_message = argument if argument else f"{var_name} is not set"
                raise ValueError(error_message)
        elif variable_pattern.search(value):
            value = evaluate_modifiers(value, environ)
        # handle simple ${VAR} substitution
        elif operator is None:
            value = value or ""

        return value

    try:
        # substitute all matches in the expression
        result = variable_pattern.sub(substitute_variable, expression)

        # dedupe paths and convert to platform-specific path separators
        if ":" in result:
            result = os.pathsep.join(dedupe_list(result.split(":")))

    # detect recursion errors
    except RecursionError:
        raise CyclicalReference(f"Cyclical reference detected in {expression}")

    # evaluate other data types
    except TypeError:
        if isinstance(expression, Base64Node):
            result = expression.resolve()
        elif isinstance(expression, EncryptedNode):
            result = expression.resolve(env=environ)
        elif isinstance(expression, FernetNode):
            result = expression.resolve(env=environ)
        elif isinstance(expression, list):
            result = [
                variable_pattern.sub(substitute_variable, str(v))
                if isinstance(v, str)
                else v
                for v in expression
            ]
        elif isinstance(expression, dict):
            result = {
                k: variable_pattern.sub(substitute_variable, str(v))
                if isinstance(v, str)
                else v
                for k, v in expression.items()
            }
        else:
            result = expression

    return result


def load_sys_path(
    var: str = "PYTHONPATH", pathsep: str = os.pathsep, reverse: bool = True
):
    """
    Add paths from the given environment variable to sys.path.

    :param var: The environment variable to add paths from.
    :param pathsep: The path separator to use.
    :param reverse: Reverse the order of the paths.
    """
    for path in get_paths_from_var(var, pathsep, reverse):
        if path and path not in sys.path:
            sys.path.insert(0, path)


def safe_eval(value: str):
    """
    Returns template value preserving original class. Useful for preserving
    nested values in wrappers. For example, a value of "1.0" returns 1.0, and a
    value of "['a', 'b']" returns ['a', 'b'].

    :param value: value to evaluate.
    :returns: evaluated value.
    """
    try:
        eval_func = literal_eval
    except ImportError:
        # warning: security issue
        eval_func = eval

    if type(value) == str:
        try:
            return eval_func(value)
        except Exception:
            try:
                return eval_func(decode_value(value))
            except Exception:
                return value

    return value


def get_stacks():
    """
    Returns a list of all stack names found in the environment paths.
    """
    paths = get_paths_from_var("ENVPATH")
    stacks = set()

    for path in paths:
        env_files = glob.glob(os.path.join(path, "*.env"))
        for env_file in env_files:
            file_name = os.path.basename(env_file)
            stack_name = os.path.splitext(file_name)[0]
            stacks.add(stack_name)

    return sorted(list(stacks))


def findenv(var_name):
    """
    Returns a list of paths where the given environment var is set.

    :param var_name: The environment variable to search for.
    :returns: A list of paths where the variable is set.
    """
    from envstack.env import trace_var

    paths = set()

    stacks = get_stacks()

    for stack in stacks:
        path = trace_var(stack, var=var_name)
        if path and os.path.exists(path):
            paths.add(path)

    return sorted(list(paths))


def print_error(file_path: str, e: Exception):
    """
    Prints the problematic line and a few surrounding lines for context.

    :param file_path: Path to the file.
    :param e: The exception.
    """
    try:
        with open(file_path, "r") as file:
            lines = file.readlines()
            if hasattr(e, "problem_mark") and e.problem_mark:
                line_num = e.problem_mark.line - 1
                # problematic line and a few surrounding lines for context
                start = max(0, line_num - 1)
                end = min(len(lines), line_num + 2)
                for i in range(start, end):
                    prefix = ">> " if i == line_num else "   "
                    print(f"{prefix}{i + 1}: {lines[i].rstrip()}")
    except Exception as ex:
        print("read error:", ex)


def validate_yaml(file_path: str):
    """
    Loads a YAML file and prints helpful error hints if invalid.

    :param file_path: Path to the YAML file to validate.
    """
<<<<<<< HEAD

    from envstack.node import yaml

=======
>>>>>>> 09fca1da
    required_keys = {"all", "darwin", "linux", "windows"}

    try:
        with open(file_path, "r") as stream:
            data = yaml.safe_load(stream.read())
            # data = yaml.load(stream.read(), Loader=CustomLoader)

        if not isinstance(data, dict):
            raise yaml.YAMLError("invalid data structure")

        missing_keys = required_keys - data.keys()
        if missing_keys:
            raise yaml.YAMLError(f"missing keys: {', '.join(sorted(missing_keys))}")

        return data

    except yaml.YAMLError as e:
        if hasattr(e, "problem_mark") and e.problem_mark:
            mark = e.problem_mark
            print(f'  File "{file_path}" line {mark.line + 1}, column {mark.column}:')
        print_error(file_path, e)
        if hasattr(e, "problem") and e.problem:
            print(f"SyntaxError: {e.problem}")
        else:
            print(f'  File "{file_path}":')
            print(f"SyntaxError: {e}")

    return {}


def unquote_strings(file_path: str):
    """
    Unquotes all the single quote strings in a given file.

    :param file_path: Path to the file.
    """
    with open(file_path, "r") as file:
        content = file.read()

    updated_content = re.sub(r"'([^']*)'", r"\1", content)

    with open(file_path, "w") as file:
        file.write(updated_content)


def dump_yaml(file_path: str, data: dict, unquote: bool = True):
    """
    Dumps a dictionary to a YAML file with custom formatting:

    - unquotes single quoted strings
    - partitions platform data
    - adds a shebang line to make the file executable
    - adds an include line if it exists in the data

    :param file_path: Path to the output YAML file.
    :param data: The dictionary to dump.
    :param unquote: Unquote single quoted strings.
    """
    from envstack.node import CustomDumper, yaml

    partitioned_data = partition_platform_data(data)

    # write the platform partidioned data to the env file,
    # add a shebang line to make it executable and add the includes
    with open(file_path, "w") as file:
        file.write("#!/usr/bin/env envstack\n")
        if data.get("include"):
            file.write(f"include: {data['include']}\n")
            del partitioned_data["include"]
        yaml.dump(
            partitioned_data,
            file,
            Dumper=CustomDumper,
            sort_keys=False,
            default_flow_style=False,
        )

    if os.path.exists(file_path):
        # unquote the merge keys because yaml doesn't like them quoted
        if unquote:
            unquote_strings(file_path)

        # make the env stack file executable
        try:
            os.chmod(file_path, 0o755)
        except Exception:
            pass


def partition_platform_data(data):
    """
    Given a data dictionary with keys 'all', 'darwin', 'linux', 'windows',
    this function finds which key-value pairs are common across all platforms,
    and which are unique to each platform. Platform-specific values go in their
    respective dicts.

    :param data: dictionary to partition.
    :returns: platform partitioned dictionary.
    """

    if "all" not in data:
        raise ValueError("missing 'all' key in data")

    # platforms of interest (darwin, linux, windows)
    # platforms = [k for k in data.keys() if k not in ("all", "include")]
    platforms = ["darwin", "linux", "windows"]

    # get the union of keys from all platforms
    all_platform_keys = set()
    for p in platforms:
        all_platform_keys |= data.get(p, {}).keys()

    # determine which keys are common to all platforms
    common_keys = []
    for key in all_platform_keys:
        if all(key in data[p] for p in platforms):
            # get first value for comparison later
            # first_value = data[platforms[0]][key].value
            first_value = data[platforms[0]][key]
            # call it common if all platforms have the same value
            # if all(data[p][key].value == first_value for p in platforms):
            if all(data[p][key] == first_value for p in platforms):
                common_keys.append(key)

    # build a new all dict for common items
    new_all = {}
    for k in common_keys:
        if k in data["all"]:
            new_all[k] = data["all"][k]
        else:
            new_all[k] = data[platforms[0]][k]

    # keep in all anything that is platform-agnostic
    for k, v in data["all"].items():
        if k not in all_platform_keys:
            new_all[k] = v

    # build dicts for each platform with only platform‑specific keys
    new_platform_dicts = {}
    for p in platforms:
        new_platform_dicts[p] = {"<<": "*all"}
        for k, v in data.get(p, {}).items():
            if k not in common_keys:
                new_platform_dicts[p][k] = v

    # combine with platform-specific dicts
    new_data = {"all": new_all}
    for p in platforms:
        new_data[p] = new_platform_dicts[p]

    # add include if it exists
    if data.get("include"):
        new_data["include"] = data["include"]

    return new_data<|MERGE_RESOLUTION|>--- conflicted
+++ resolved
@@ -37,21 +37,13 @@
 import os
 import re
 import sys
-<<<<<<< HEAD
+import yaml
+from ast import literal_eval
 from collections import OrderedDict
 
 from envstack import config
 from envstack.exceptions import CyclicalReference
 from envstack.node import Base64Node, EncryptedNode, FernetNode
-=======
-from ast import literal_eval
-from collections import OrderedDict
-
-import yaml
-
-from envstack import config
-from envstack.exceptions import CyclicalReference
->>>>>>> 09fca1da
 
 # value for unresolvable variables
 null = ""
@@ -389,12 +381,6 @@
 
     :param file_path: Path to the YAML file to validate.
     """
-<<<<<<< HEAD
-
-    from envstack.node import yaml
-
-=======
->>>>>>> 09fca1da
     required_keys = {"all", "darwin", "linux", "windows"}
 
     try:
